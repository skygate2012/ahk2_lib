--- conflicted
+++ resolved
@@ -2,98 +2,6 @@
 
 class WebSocket {
 	static Client(ws, callbacks := 0, proto := '', headers := '') => WebSocket._Client.Call(ws, callbacks, proto, headers)
-	class _Client {
-		socket := Socket(), readyState := 0
-		__New(ws, callbacks := 0, proto := '', headers := '') {
-			if !RegExMatch(ws, '^ws://([^/:]+)(:\d+)?(/.+)?$', &m)
-				throw Exception('不支持的ws url')
-			this.host := host := m[1], this.port := port := LTrim(m[2], ':') || '80', path := m[3] || '/', extend := ''
-			this.socket.Connect([host, port])
-			this.socket.OnDisconnect := ObjBindMethod(this, 'onEvent', 'Close')
-			if Type(headers) = 'String'
-				extend := headers
-			else
-				for k, v in Type(headers) = 'Object' ? headers.OwnProps() : headers
-					extend .= k ': ' v '`r`n'
-			this.msg := Format(
-				'GET {} HTTP/1.1`r`n'
-				'Host: {}`r`n'
-				'Connection: Upgrade`r`n'
-				'Upgrade: websocket`r`n'
-				'{}'
-				'Sec-WebSocket-Version: 13`r`n'
-				'Sec-WebSocket-Key: {}`r`n'
-				'`r`n',
-				path, host ':' port, extend, seckey := WebSocket.sec_key()
-			)
-			this.callbacks := Map(), this.callbacks.CaseSense := false, this.sec_accept := WebSocket.sec_accept(seckey)
-			for k, v in (!callbacks ? Map() : Type(callbacks) = 'Object' ? callbacks.OwnProps() : callbacks)
-				this.callbacks[k] := v
-			this.connect()
-			ObjRelease(ObjPtr(this))
-			ObjRelease(ObjPtr(this))
-		}
-		__Delete() {
-			if (this.socket)
-				ObjAddRef(ObjPtrAddRef(this)), this.socket.Disconnect(), this.socket := ''
-		}
-		SendText(str) {
-			if (this.socket.Socket = -1)
-				throw Exception('websocket已断开')
-			buf := WebSocket.DataFrame.encode({FIN: 1, Opcode: 1, Mask: 1, PayloadData: str})
-			try
-				this.socket.Send(buf.Ptr, buf.Size)
-			catch (e)
-				this.socket.OnMessage(this.socket.Socket, Socket.FD_CLOSE, Socket.WM_SOCKET, A_ScriptHwnd)
-		}
-		ping() {
-			buf := WebSocket.DataFrame.encode({FIN: 1, Opcode: 0x9, Mask: 1, PayloadData: 'ping'})
-			this.socket.Send(buf.Ptr, buf.Size)
-		}
-		close() {
-			buf := WebSocket.DataFrame.encode({FIN: 1, Opcode: 0x8, Mask: 1, PayloadData: 'close'})
-			this.socket.Send(buf.Ptr, buf.Size)
-		}
-		connect() {
-			if (this.socket.Socket = -1)
-				this.socket.Connect([this.host, this.port])
-			this.socket.DeleteProp('onRecv')
-			this.socket.SendText(this.msg)
-			this.socket.Recv(&buf := 0, 0, 0, 10000)
-			if (!buf)
-				throw Exception('连接超时')
-			str := StrGet(buf, 'utf-8')
-			if InStr(str, 'HTTP/1.1 101 Switching Protocols') != 1
-				throw Exception('连接失败')
-			if (!RegExMatch(str, 'i)Sec-Websocket-Accept:\s?(.+)', &m) || m[1] != this.sec_accept)
-				throw Exception('websocket验证失败')
-			this.socket.onRecv := ObjBindMethod(this, 'onEvent', 'Message')
-			this.onEvent('Open', ''), this.readyState := 1
-			lf := InStr(str, '`r`n`r`n'), lf := StrPut(SubStr(str, 1, lf + 3), 'utf-8') - 1
-			if (buf.Size > lf && this.callbacks.Has('Message')) {
-				frames := WebSocket.decodeDataFrames({Ptr: buf.Ptr + lf, Size: buf.Size - lf})
-				for frame in frames
-					this.callbacks['Message'](this, frame)
-			}
-		}
-		onEvent(event, sc) {
-			if (event = 'Message') {
-				if ((len := sc.Recv(&buf := 0, , , 200)) && this.callbacks.Has('Message')) {
-					frames := WebSocket.decodeDataFrames(buf)
-					for frame in frames {
-						if (frame.Opcode = 0x8)
-							this.socket.OnMessage(this.socket.Socket, Socket.FD_CLOSE, Socket.WM_SOCKET, A_ScriptHwnd)
-						this.callbacks['Message'](this, frame)
-					}
-				}
-			} else {
-				if (event = 'Close')
-					this.readyState := 3, this.socket.Disconnect()
-				if this.callbacks.Has(event)
-					this.callbacks[event](this)
-			}
-		}
-	}
 
 	static decodeDataFrames(buf) {
 		frames := [], size := buf.Size, ptr := buf.Ptr
@@ -176,27 +84,111 @@
 			return o
 		}
 	}
+	class _Client {
+		_sc := Socket(), readyState := 0, host := '', port := ''
+		__New(ws, callbacks := 0, proto := '', headers := '') {
+			if !RegExMatch(ws, '^ws://([^/:]+)(:\d+)?(/.+)?$', &m)
+				throw Exception('不支持的ws url')
+			this.host := host := m[1], this.port := port := LTrim(m[2], ':') || '80', path := m[3] || '/', extend := ''
+			this._sc.Connect([host, port])
+			this._sc.OnDisconnect := ObjBindMethod(this, 'onEvent', 'Close')
+			if Type(headers) = 'String'
+				extend := headers
+			else
+				for k, v in Type(headers) = 'Object' ? headers.OwnProps() : headers
+					extend .= k ': ' v '`r`n'
+			this.msg := Format(
+				'GET {} HTTP/1.1`r`n'
+				'Host: {}`r`n'
+				'Connection: Upgrade`r`n'
+				'Upgrade: websocket`r`n'
+				'{}'
+				'Sec-WebSocket-Version: 13`r`n'
+				'Sec-WebSocket-Key: {}`r`n'
+				'`r`n',
+				path, host ':' port, extend, seckey := WebSocket.sec_key()
+			)
+			this.callbacks := Map(), this.callbacks.CaseSense := false, this.sec_accept := WebSocket.sec_accept(seckey)
+			for k, v in (!callbacks ? Map() : Type(callbacks) = 'Object' ? callbacks.OwnProps() : callbacks)
+				this.callbacks[k] := v
+			this.connect(), ObjRelease(ObjPtr(this)), ObjRelease(ObjPtr(this))
+		}
+		__Delete() {
+			if (this._sc)
+				ObjAddRef(ObjPtrAddRef(this)), this._sc.Disconnect(), this._sc := ''
+		}
+		SendText(str) {
+			if (this._sc.Ptr = -1)
+				throw Exception('websocket已断开')
+			buf := WebSocket.DataFrame.encode({FIN: 1, Opcode: 1, Mask: 1, PayloadData: str})
+			try
+				this._sc.Send(buf.Ptr, buf.Size)
+			catch (e)
+				this._sc.OnMessage(this._sc.Ptr, Socket.FD_CLOSE, Socket.WM_SOCKET, A_ScriptHwnd)
+		}
+		ping() {
+			if (this._sc.Ptr = -1)
+				return
+			buf := WebSocket.DataFrame.encode({FIN: 1, Opcode: 0x9, Mask: 1, PayloadData: 'ping'})
+			this._sc.Send(buf.Ptr, buf.Size)
+		}
+		close() {
+			if (this._sc.Ptr = -1)
+				return
+			buf := WebSocket.DataFrame.encode({FIN: 1, Opcode: 0x8, Mask: 1, PayloadData: 'close'})
+			this._sc.Send(buf.Ptr, buf.Size)
+		}
+		connect() {
+			if (this.readyState = 1)
+				throw Exception('WebSocket已连接')
+			if (this._sc.Ptr = -1)
+				this._sc.Connect([this.host, this.port])
+			this._sc.DeleteProp('onRecv')
+			this._sc.SendText(this.msg)
+			this._sc.Recv(&buf := 0, 0, 0, 10000)
+			if (!buf)
+				throw Exception('连接超时')
+			str := StrGet(buf, 'utf-8')
+			if InStr(str, 'HTTP/1.1 101 Switching Protocols') != 1
+				throw Exception('连接失败')
+			if (!RegExMatch(str, 'i)Sec-Websocket-Accept:\s?(.+)', &m) || m[1] != this.sec_accept)
+				throw Exception('WebSocket验证失败')
+			this.readyState := 1, this._sc.onRecv := ObjBindMethod(this, 'onEvent', 'Message'), this.onEvent('Open', '')
+			lf := InStr(str, '`r`n`r`n'), lf := StrPut(SubStr(str, 1, lf + 3), 'utf-8') - 1
+			if (buf.Size > lf && this.callbacks.Has('Message')) {
+				frames := WebSocket.decodeDataFrames({Ptr: buf.Ptr + lf, Size: buf.Size - lf})
+				for frame in frames
+					this.callbacks['Message'](this, frame)
+			}
+		}
+		onEvent(event, sc) {
+			if (event = 'Message') {
+				if ((len := sc.Recv(&buf := 0, , , 200)) && this.callbacks.Has('Message')) {
+					frames := WebSocket.decodeDataFrames(buf)
+					for frame in frames {
+						if (frame.Opcode = 0x8)
+							this._sc.OnMessage(this._sc.Ptr, Socket.FD_CLOSE, Socket.WM_SOCKET, A_ScriptHwnd)
+						this.callbacks['Message'](this, frame)
+					}
+				}
+			} else {
+				if (event = 'Close')
+					this.readyState := 3, this._sc.Disconnect()
+				if this.callbacks.Has(event)
+					this.callbacks[event](this)
+			}
+		}
+	}
 }
 
 ; ws := WebSocket.Client('ws://123.207.136.134:9010/ajaxchattest', {Message: ppp}, , 'Origin: http://coolaf.com/tool/chattest`r`n')
-ws := WebSocket.Client('ws://121.40.165.18:8800', {Message: ppp})
+ws := WebSocket.Client('ws://121.40.165.18:8800', {Message: ppp, open: (*) => MsgBox('open'), close: (*) => MsgBox('close')})
 ; ws.SendText('fsd')
 ; ws.SendText('fsdgdfg')
 ; ws.SendText('zdw')
+
 ppp(sc, data) {
 	ToolTip(data.Text)
 }
 
-<<<<<<< HEAD
-F7:: ws.SendText(InputBox().Value)
-
-F6:: {
-	if (0 >= DllCall("ws2_32\recv", "UInt", ws.socket.Socket, "Ptr", Buffer := BufferAlloc(1), "Int", 1, "Int", Socket.MSG_PEEK))
-		throw Exception("Error calling recv", , ws.socket.GetLastError())
-}
-=======
-ws := ''
-
-F7:: ws.SendText(InputBox().Value)
-F4:: ws.close()
->>>>>>> b8bbf8ce
+F7:: ws.SendText(InputBox().Value)